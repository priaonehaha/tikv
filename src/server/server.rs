// Copyright 2016 PingCAP, Inc.
//
// Licensed under the Apache License, Version 2.0 (the "License");
// you may not use this file except in compliance with the License.
// You may obtain a copy of the License at
//
//     http://www.apache.org/licenses/LICENSE-2.0
//
// Unless required by applicable law or agreed to in writing, software
// distributed under the License is distributed on an "AS IS" BASIS,
// See the License for the specific language governing permissions and
// limitations under the License.

use std::collections::{HashMap, HashSet};
use std::option::Option;
use std::sync::{Arc, RwLock};
use std::sync::atomic::{AtomicBool, Ordering};
use std::boxed::Box;
use std::net::SocketAddr;

use mio::{Token, Handler, EventLoop, EventLoopBuilder, EventSet, PollOpt};
use mio::tcp::{TcpListener, TcpStream};

use kvproto::raft_cmdpb::RaftCmdRequest;
use kvproto::msgpb::{MessageType, Message};
use super::{Msg, SendCh, ConnData};
use super::conn::Conn;
use super::{Result, OnResponse, Config};
use util::HandyRwLock;
use util::worker::Worker;
use storage::Storage;
use raftstore::store::SnapManager;
use super::kv::StoreHandler;
use super::coprocessor::{RequestTask, EndPointHost};
use super::transport::RaftStoreRouter;
use super::resolve::StoreAddrResolver;
use super::snap::{Task as SnapTask, Runner as SnapHandler};
use raft::SnapshotStatus;
use util::sockopt::SocketOpt;

const SERVER_TOKEN: Token = Token(1);
const FIRST_CUSTOM_TOKEN: Token = Token(1024);
const DEFAULT_COPROCESSOR_BATCH: usize = 50;

pub fn create_event_loop<T, S>(config: &Config) -> Result<EventLoop<Server<T, S>>>
    where T: RaftStoreRouter,
          S: StoreAddrResolver
{
    let mut builder = EventLoopBuilder::new();
    builder.notify_capacity(config.notify_capacity);
    let el = try!(builder.build());
    Ok(el)
}

pub fn bind(addr: &str) -> Result<TcpListener> {
    let laddr = try!(addr.parse());
    let listener = try!(TcpListener::bind(&laddr));
    Ok(listener)
}

pub struct Server<T: RaftStoreRouter + 'static, S: StoreAddrResolver> {
    server_cfg: Config,
    listener: TcpListener,
    // We use HashMap instead of common use mio slab to avoid token reusing.
    // In our raft server, a client with token 1 sends a raft command, we will
    // propose this command, execute it then send the response to the client with
    // token 1. But before the response, the client connection is broken and another
    // new client connects, mio slab may reuse the token 1 for it. So the subsequent
    // response will be sent to the new client.
    // To avoid this, we use the HashMap instead and can guarantee the token id is
    // unique and can't be reused.
    conns: HashMap<Token, Conn>,
    conn_token_counter: usize,
    sendch: SendCh,

    // store id -> Token
    // This is for communicating with other raft stores.
    store_tokens: HashMap<u64, Token>,
    store_resolving: HashSet<u64>,

    raft_router: Arc<RwLock<T>>,

    store: StoreHandler,
    end_point_worker: Worker<RequestTask>,

    snap_mgr: SnapManager,
    snap_worker: Worker<SnapTask>,

    resolver: S,

    cfg: Config,
}

impl<T: RaftStoreRouter, S: StoreAddrResolver> Server<T, S> {
    // Create a server with already initialized engines.
    // Now some tests use 127.0.0.1:0 but we need real listening
    // address in Node before creating the Server, so we first
    // create the listener outer, get the real listening address for
    // Node and then pass it here.
    pub fn new(event_loop: &mut EventLoop<Self>,
<<<<<<< HEAD
               server_cfg: Config,
=======
               cfg: &Config,
>>>>>>> 8de823b8
               listener: TcpListener,
               storage: Storage,
               raft_router: Arc<RwLock<T>>,
               resolver: S,
               snap_mgr: SnapManager)
               -> Result<Server<T, S>> {
        try!(event_loop.register(&listener,
                                 SERVER_TOKEN,
                                 EventSet::readable(),
                                 PollOpt::edge()));

        let sendch = SendCh::new(event_loop.channel());
        let store_handler = StoreHandler::new(storage);
        let end_point_worker = Worker::new("end-point-worker");
        let snap_worker = Worker::new("snap-handler");

        let svr = Server {
            server_cfg: server_cfg,
            listener: listener,
            sendch: sendch,
            conns: HashMap::new(),
            conn_token_counter: FIRST_CUSTOM_TOKEN.as_usize(),
            store_tokens: HashMap::new(),
            store_resolving: HashSet::new(),
            raft_router: raft_router,
            store: store_handler,
            end_point_worker: end_point_worker,
            snap_mgr: snap_mgr,
            snap_worker: snap_worker,
            resolver: resolver,
            cfg: cfg.clone(),
        };

        Ok(svr)
    }

    pub fn run(&mut self, event_loop: &mut EventLoop<Self>) -> Result<()> {
        let end_point = EndPointHost::new(self.store.engine(),
                                          self.server_cfg.end_point_concurrency);
        box_try!(self.end_point_worker.start_batch(end_point, DEFAULT_COPROCESSOR_BATCH));

        let ch = self.get_sendch();
        let snap_runner = SnapHandler::new(self.snap_mgr.clone(), self.raft_router.clone(), ch);
        box_try!(self.snap_worker.start(snap_runner));

        try!(event_loop.run(self));
        Ok(())
    }

    pub fn get_sendch(&self) -> SendCh {
        self.sendch.clone()
    }

    // Return listening address, this may only be used for outer test
    // to get the real address because we may use "127.0.0.1:0"
    // in test to avoid port conflict.
    pub fn listening_addr(&self) -> Result<SocketAddr> {
        let addr = try!(self.listener.local_addr());
        Ok(addr)
    }

    fn remove_conn(&mut self, event_loop: &mut EventLoop<Self>, token: Token) {
        let conn = self.conns.remove(&token);
        match conn {
            Some(mut conn) => {
                debug!("remove connection token {:?}", token);
                // if connected to remote store, remove this too.
                if let Some(store_id) = conn.store_id {
                    warn!("remove store connection for store {} with token {:?}",
                          store_id,
                          token);
                    self.store_tokens.remove(&store_id);
                }

                if let Err(e) = event_loop.deregister(&conn.sock) {
                    error!("deregister conn err {:?}", e);
                }

                conn.close();
            }
            None => {
                debug!("missing connection for token {}", token.as_usize());
            }
        }
    }

    fn add_new_conn(&mut self,
                    event_loop: &mut EventLoop<Self>,
                    sock: TcpStream,
                    store_id: Option<u64>)
                    -> Result<Token> {
        let new_token = Token(self.conn_token_counter);
        self.conn_token_counter += 1;

        // TODO: check conn max capacity.

        try!(sock.set_nodelay(true));
        try!(sock.set_send_buffer_size(self.cfg.send_buffer_size));
        try!(sock.set_recv_buffer_size(self.cfg.recv_buffer_size));

        try!(event_loop.register(&sock,
                                 new_token,
                                 EventSet::readable() | EventSet::hup(),
                                 PollOpt::edge()));

        let conn = Conn::new(sock, new_token, store_id, self.snap_worker.scheduler());
        self.conns.insert(new_token, conn);
        debug!("register conn {:?}", new_token);

        Ok(new_token)
    }

    fn on_conn_readable(&mut self, event_loop: &mut EventLoop<Self>, token: Token) -> Result<()> {
        let msgs = try!(match self.conns.get_mut(&token) {
            None => {
                debug!("missing conn for token {:?}", token);
                return Ok(());
            }
            Some(conn) => conn.on_readable(event_loop),
        });

        if msgs.is_empty() {
            // Read no message, no need to handle.
            return Ok(());
        }

        for msg in msgs {
            try!(self.on_conn_msg(token, msg))
        }

        Ok(())
    }

    fn on_conn_msg(&mut self, token: Token, data: ConnData) -> Result<()> {
        let msg_id = data.msg_id;
        let mut msg = data.msg;

        let msg_type = msg.get_msg_type();
        match msg_type {
            MessageType::Raft => {
                try!(self.raft_router.rl().send_raft_msg(msg.take_raft()));
                Ok(())
            }
            MessageType::Cmd => self.on_raft_command(msg.take_cmd_req(), token, msg_id),
            MessageType::KvReq => {
                let req = msg.take_kv_req();
                debug!("notify Request token[{:?}] msg_id[{}] type[{:?}]",
                       token,
                       msg_id,
                       req.get_field_type());
                let on_resp = self.make_response_cb(token, msg_id);
                self.store.on_request(req, on_resp)
            }
            MessageType::CopReq => {
                let on_resp = self.make_response_cb(token, msg_id);
                box_try!(self.end_point_worker
                    .schedule(RequestTask::new(msg.take_cop_req(), on_resp)));
                Ok(())
            }
            _ => {
                Err(box_err!("unsupported message {:?} for token {:?} with msg id {}",
                             msg_type,
                             token,
                             msg_id))
            }
        }
    }

    fn on_raft_command(&mut self, msg: RaftCmdRequest, token: Token, msg_id: u64) -> Result<()> {
        trace!("handle raft command {:?}", msg);
        let on_resp = self.make_response_cb(token, msg_id);
        let cb = box move |resp| {
            let mut resp_msg = Message::new();
            resp_msg.set_msg_type(MessageType::CmdResp);
            resp_msg.set_cmd_resp(resp);

            on_resp.call_box((resp_msg,));
            Ok(())
        };

        try!(self.raft_router.rl().send_command(msg, cb));

        Ok(())
    }

    fn on_readable(&mut self, event_loop: &mut EventLoop<Self>, token: Token) {
        match token {
            SERVER_TOKEN => {
                loop {
                    // For edge trigger, we must accept all connections until None.
                    let sock = match self.listener.accept() {
                        Err(e) => {
                            error!("accept error: {:?}", e);
                            return;
                        }
                        Ok(None) => {
                            debug!("no connection, accept later.");
                            return;
                        }
                        Ok(Some((sock, addr))) => {
                            debug!("accept conn {}", addr);
                            sock
                        }
                    };

                    if let Err(e) = self.add_new_conn(event_loop, sock, None) {
                        error!("register conn err {:?}", e);
                    }
                }
            }
            token => {
                if let Err(e) = self.on_conn_readable(event_loop, token) {
                    debug!("handle read conn for token {:?} err {:?}, remove", token, e);
                    self.remove_conn(event_loop, token);
                }
            }

        }
    }

    fn on_writable(&mut self, event_loop: &mut EventLoop<Self>, token: Token) {
        let res = match self.conns.get_mut(&token) {
            None => {
                debug!("missing conn for token {:?}", token);
                return;
            }
            Some(conn) => conn.on_writable(event_loop),
        };

        if let Err(e) = res {
            debug!("handle write conn err {:?}, remove", e);
            self.remove_conn(event_loop, token);
        }
    }

    fn write_data(&mut self, event_loop: &mut EventLoop<Self>, token: Token, data: ConnData) {
        let res = match self.conns.get_mut(&token) {
            None => {
                debug!("missing conn for token {:?}", token);
                return;
            }
            Some(conn) => conn.append_write_buf(event_loop, data),
        };

        if let Err(e) = res {
            debug!("handle write data err {:?}, remove", e);
            self.remove_conn(event_loop, token);
        }
    }

    fn try_connect(&mut self,
                   event_loop: &mut EventLoop<Self>,
                   sock_addr: SocketAddr,
                   store_id_opt: Option<u64>)
                   -> Result<Token> {
        let sock = try!(TcpStream::connect(&sock_addr));
        let token = try!(self.add_new_conn(event_loop, sock, store_id_opt));
        Ok(token)
    }

    fn connect_store(&mut self,
                     event_loop: &mut EventLoop<Self>,
                     store_id: u64,
                     sock_addr: SocketAddr)
                     -> Result<Token> {
        // We may already create the connection before.
        if let Some(token) = self.store_tokens.get(&store_id).cloned() {
            debug!("token already exists for store {}, reuse", store_id);
            return Ok(token);
        }

        let token = try!(self.try_connect(event_loop, sock_addr, Some(store_id)));
        self.store_tokens.insert(store_id, token);
        Ok(token)
    }

    fn resolve_store(&mut self, store_id: u64, data: ConnData) {
        let ch = self.sendch.clone();
        let cb = box move |r| {
            if let Err(e) = ch.send(Msg::ResolveResult {
                store_id: store_id,
                sock_addr: r,
                data: data,
            }) {
                error!("send store sock msg err {:?}", e);
            }
        };
        if let Err(e) = self.resolver.resolve(store_id, cb) {
            error!("try to resolve err {:?}", e);
        }
    }

    fn report_unreachable(&self, data: ConnData) {
        if data.msg.has_raft() {
            return;
        }

        let region_id = data.msg.get_raft().get_region_id();
        let to_peer_id = data.msg.get_raft().get_to_peer().get_id();

        if let Err(e) = self.raft_router.rl().report_unreachable(region_id, to_peer_id) {
            error!("report peer {} unreachable for region {} failed {:?}",
                   to_peer_id,
                   region_id,
                   e);
        }
    }

    fn send_store(&mut self, event_loop: &mut EventLoop<Self>, store_id: u64, data: ConnData) {
        if data.is_snapshot() {
            return self.resolve_store(store_id, data);
        }

        // check the corresponding token for store.
        if let Some(token) = self.store_tokens.get(&store_id).cloned() {
            return self.write_data(event_loop, token, data);
        }

        // No connection, try to resolve it.
        if self.store_resolving.contains(&store_id) {
            // If we are resolving the address, drop the message here.
            debug!("store {} address is being resolved, drop msg {}",
                   store_id,
                   data);
            self.report_unreachable(data);
            return;
        }

        info!("begin to resolve store {} address", store_id);
        self.store_resolving.insert(store_id);
        self.resolve_store(store_id, data);
    }

    fn on_resolve_failed(&mut self, store_id: u64, sock_addr: Result<SocketAddr>, data: ConnData) {
        let e = sock_addr.unwrap_err();
        warn!("resolve store {} address failed {:?}", store_id, e);

        self.report_unreachable(data)
    }

    fn on_resolve_result(&mut self,
                         event_loop: &mut EventLoop<Self>,
                         store_id: u64,
                         sock_addr: Result<SocketAddr>,
                         data: ConnData) {
        if !data.is_snapshot() {
            // clear resolving.
            self.store_resolving.remove(&store_id);
        }

        if sock_addr.is_err() {
            return self.on_resolve_failed(store_id, sock_addr, data);
        }

        let sock_addr = sock_addr.unwrap();
        info!("resolve store {} address ok, addr {}", store_id, sock_addr);

        if data.is_snapshot() {
            return self.send_snapshot_sock(sock_addr, data);
        }

        let token = match self.connect_store(event_loop, store_id, sock_addr) {
            Ok(token) => token,
            Err(e) => {
                self.report_unreachable(data);
                error!("connect store {} err {:?}", store_id, e);
                return;
            }
        };

        self.write_data(event_loop, token, data)
    }

    fn new_snapshot_reporter(&self, data: &ConnData) -> SnapshotReporter<T> {
        let region_id = data.msg.get_raft().get_region_id();
        let to_peer_id = data.msg.get_raft().get_to_peer().get_id();

        SnapshotReporter {
            router: self.raft_router.clone(),
            region_id: region_id,
            to_peer_id: to_peer_id,
            reported: AtomicBool::new(false),
        }
    }

    fn send_snapshot_sock(&mut self, sock_addr: SocketAddr, data: ConnData) {
        let reporter = Arc::new(self.new_snapshot_reporter(&data));
        let rep = reporter.clone();
        let cb = box move |res: Result<()>| {
            if let Err(_) = res {
                rep.report(SnapshotStatus::Failure);
            } else {
                rep.report(SnapshotStatus::Finish);
            }
        };
        if let Err(e) = self.snap_worker.schedule(SnapTask::SendTo {
            addr: sock_addr,
            data: data,
            cb: cb,
        }) {
            error!("failed to schedule snapshot: {:?}", e);
            reporter.report(SnapshotStatus::Failure);
        }
    }

    fn make_response_cb(&mut self, token: Token, msg_id: u64) -> OnResponse {
        let ch = self.sendch.clone();
        box move |res: Message| {
            let tp = res.get_msg_type();
            if let Err(e) = ch.send(Msg::WriteData {
                token: token,
                data: ConnData::new(msg_id, res),
            }) {
                error!("send {:?} resp failed with token {:?}, msg id {}, err {:?}",
                       tp,
                       token,
                       msg_id,
                       e);
            }
        }
    }
}

impl<T: RaftStoreRouter, S: StoreAddrResolver> Handler for Server<T, S> {
    type Timeout = Msg;
    type Message = Msg;

    fn ready(&mut self, event_loop: &mut EventLoop<Self>, token: Token, events: EventSet) {
        if events.is_error() {
            self.remove_conn(event_loop, token);
            return;
        }

        if events.is_readable() {
            self.on_readable(event_loop, token);
        }

        if events.is_writable() {
            self.on_writable(event_loop, token);
        }

        if events.is_hup() {
            self.remove_conn(event_loop, token);
        }
    }

    fn notify(&mut self, event_loop: &mut EventLoop<Self>, msg: Msg) {
        match msg {
            Msg::Quit => event_loop.shutdown(),
            Msg::WriteData { token, data } => self.write_data(event_loop, token, data),
            Msg::SendStore { store_id, data } => self.send_store(event_loop, store_id, data),
            Msg::ResolveResult { store_id, sock_addr, data } => {
                self.on_resolve_result(event_loop, store_id, sock_addr, data)
            }
            Msg::CloseConn { token } => self.remove_conn(event_loop, token),
        }
    }

    fn timeout(&mut self, _: &mut EventLoop<Self>, _: Msg) {
        // nothing to do now.
    }

    fn interrupted(&mut self, _: &mut EventLoop<Self>) {
        // To be able to be attached by gdb, we should not shutdown.
        // TODO: find a grace way to shutdown.
        // event_loop.shutdown();
    }

    fn tick(&mut self, el: &mut EventLoop<Self>) {
        // tick is called in the end of the loop, so if we notify to quit,
        // we will quit the server here.
        // TODO: handle quit server if event_loop is_running() returns false.
        if !el.is_running() {
            if let Err(e) = self.end_point_worker.stop() {
                error!("failed to stop end point: {:?}", e);
            }
            if let Err(e) = self.store.stop() {
                error!("failed to stop store: {:?}", e);
            }
        }
    }
}

struct SnapshotReporter<T: RaftStoreRouter + 'static> {
    router: Arc<RwLock<T>>,
    region_id: u64,
    to_peer_id: u64,

    reported: AtomicBool,
}

impl<T: RaftStoreRouter + 'static> SnapshotReporter<T> {
    pub fn report(&self, status: SnapshotStatus) {
        // return directly if already reported.
        if self.reported.compare_and_swap(false, true, Ordering::Relaxed) {
            return;
        }

        debug!("send snapshot to {} for {} {:?}",
               self.to_peer_id,
               self.region_id,
               status);


        if let Err(e) = self.router
            .rl()
            .report_snapshot(self.region_id, self.to_peer_id, status) {
            error!("report snapshot to peer {} with region {} err {:?}",
                   self.to_peer_id,
                   self.region_id,
                   e);
        }
    }
}

#[cfg(test)]
mod tests {
    use std::thread;
    use std::sync::{Arc, RwLock, Mutex};
    use std::sync::mpsc::{self, Sender};
    use std::net::SocketAddr;

    use mio::tcp::TcpListener;

    use super::*;
    use super::super::{Msg, ConnData, Result, Config};
    use super::super::transport::RaftStoreRouter;
    use super::super::resolve::{StoreAddrResolver, Callback as ResolveCallback};
    use storage::{Storage, Dsn};
    use kvproto::msgpb::{Message, MessageType};
    use raftstore::Result as RaftStoreResult;
    use kvproto::raft_serverpb::RaftMessage;
    use raftstore::store::{self, Callback};
    use kvproto::raft_cmdpb::RaftCmdRequest;
    use raft::SnapshotStatus;
    use storage::engine::TEMP_DIR;

    struct MockResolver {
        addr: SocketAddr,
    }

    impl StoreAddrResolver for MockResolver {
        fn resolve(&self, _: u64, cb: ResolveCallback) -> Result<()> {
            cb.call_box((Ok(self.addr),));
            Ok(())
        }
    }

    struct TestRaftStoreRouter {
        tx: Mutex<Sender<usize>>,
    }

    impl RaftStoreRouter for TestRaftStoreRouter {
        fn send_raft_msg(&self, _: RaftMessage) -> RaftStoreResult<()> {
            self.tx.lock().unwrap().send(1).unwrap();
            Ok(())
        }

        fn send_command(&self, _: RaftCmdRequest, _: Callback) -> RaftStoreResult<()> {
            self.tx.lock().unwrap().send(1).unwrap();
            Ok(())
        }

        fn report_snapshot(&self, _: u64, _: u64, _: SnapshotStatus) -> RaftStoreResult<()> {
            unimplemented!();
        }

        fn report_unreachable(&self, _: u64, _: u64) -> RaftStoreResult<()> {
            unimplemented!();
        }
    }

    #[test]
    fn test_peer_resolve() {
        let addr = "127.0.0.1:0".parse().unwrap();
        let listener = TcpListener::bind(&addr).unwrap();

        let resolver = MockResolver { addr: listener.local_addr().unwrap() };

        let cfg = Config::new();
        let mut event_loop = create_event_loop(&cfg).unwrap();
        let (tx, rx) = mpsc::channel();
        let mut server =
            Server::new(&mut event_loop,
<<<<<<< HEAD
                        cfg,
=======
                        &cfg,
>>>>>>> 8de823b8
                        listener,
                        Storage::new(Dsn::RocksDBPath(TEMP_DIR)).unwrap(),
                        Arc::new(RwLock::new(TestRaftStoreRouter { tx: Mutex::new(tx) })),
                        resolver,
                        store::new_snap_mgr("", None))
                .unwrap();

        let ch = server.get_sendch();
        let h = thread::spawn(move || {
            event_loop.run(&mut server).unwrap();
        });

        let mut msg = Message::new();
        msg.set_msg_type(MessageType::Raft);

        ch.send(Msg::SendStore {
                store_id: 1,
                data: ConnData::new(0, msg),
            })
            .unwrap();

        rx.recv().unwrap();

        ch.send(Msg::Quit).unwrap();
        h.join().unwrap();
    }
}<|MERGE_RESOLUTION|>--- conflicted
+++ resolved
@@ -59,7 +59,6 @@
 }
 
 pub struct Server<T: RaftStoreRouter + 'static, S: StoreAddrResolver> {
-    server_cfg: Config,
     listener: TcpListener,
     // We use HashMap instead of common use mio slab to avoid token reusing.
     // In our raft server, a client with token 1 sends a raft command, we will
@@ -98,11 +97,7 @@
     // create the listener outer, get the real listening address for
     // Node and then pass it here.
     pub fn new(event_loop: &mut EventLoop<Self>,
-<<<<<<< HEAD
-               server_cfg: Config,
-=======
-               cfg: &Config,
->>>>>>> 8de823b8
+               cfg: Config,
                listener: TcpListener,
                storage: Storage,
                raft_router: Arc<RwLock<T>>,
@@ -120,7 +115,6 @@
         let snap_worker = Worker::new("snap-handler");
 
         let svr = Server {
-            server_cfg: server_cfg,
             listener: listener,
             sendch: sendch,
             conns: HashMap::new(),
@@ -140,8 +134,7 @@
     }
 
     pub fn run(&mut self, event_loop: &mut EventLoop<Self>) -> Result<()> {
-        let end_point = EndPointHost::new(self.store.engine(),
-                                          self.server_cfg.end_point_concurrency);
+        let end_point = EndPointHost::new(self.store.engine(), self.cfg.end_point_concurrency);
         box_try!(self.end_point_worker.start_batch(end_point, DEFAULT_COPROCESSOR_BATCH));
 
         let ch = self.get_sendch();
@@ -687,11 +680,7 @@
         let (tx, rx) = mpsc::channel();
         let mut server =
             Server::new(&mut event_loop,
-<<<<<<< HEAD
                         cfg,
-=======
-                        &cfg,
->>>>>>> 8de823b8
                         listener,
                         Storage::new(Dsn::RocksDBPath(TEMP_DIR)).unwrap(),
                         Arc::new(RwLock::new(TestRaftStoreRouter { tx: Mutex::new(tx) })),
